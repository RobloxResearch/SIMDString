#pragma once
/*
MIT License

Copyright (c) 2022 Morgan McGuire and Zander Majercik

Permission is hereby granted, free of charge, to any person obtaining a copy
of this software and associated documentation files (the "Software"), to deal
in the Software without restriction, including without limitation the rights
to use, copy, modify, merge, publish, distribute, sublicense, and/or sell
copies of the Software, and to permit persons to whom the Software is
furnished to do so, subject to the following conditions:

The above copyright notice and this permission notice shall be included in all
copies or substantial portions of the Software.

THE SOFTWARE IS PROVIDED "AS IS", WITHOUT WARRANTY OF ANY KIND, EXPRESS OR
IMPLIED, INCLUDING BUT NOT LIMITED TO THE WARRANTIES OF MERCHANTABILITY,
FITNESS FOR A PARTICULAR PURPOSE AND NONINFRINGEMENT. IN NO EVENT SHALL THE
AUTHORS OR COPYRIGHT HOLDERS BE LIABLE FOR ANY CLAIM, DAMAGES OR OTHER
LIABILITY, WHETHER IN AN ACTION OF CONTRACT, TORT OR OTHERWISE, ARISING FROM,
OUT OF OR IN CONNECTION WITH THE SOFTWARE OR THE USE OR OTHER DEALINGS IN THE
SOFTWARE.
*/

#define USE_SSE_MEMCPY 1

#include <string>
#include <stdint.h>
#include <assert.h>
#include <algorithm>
#include <cstring>
#include <iterator>
#include <cstddef>
#include <limits>
#include <ios>
#include <iostream>
#include <string_view>
#include <initializer_list>
#include <errno.h>

#if defined(USE_SSE_MEMCPY) && USE_SSE_MEMCPY
#   if defined(__i386__) || defined(_M_IX86) || defined(__x86_64__) || defined(_M_X64)
#       include <smmintrin.h>
        typedef __m128i u64x2_t;
#   elif  defined(__ARM_NEON) || defined(__arm__) || defined(_M_ARM)
#       include <arm_neon.h>
        typedef uint64x2_t u64x2_t;
#   endif 
#endif

#if defined(USE_G3D_ALLOCATOR) || (G3D_ALLOCATOR == 1)
#   include <G3D-base/System.h>
#endif

#ifdef G3D_System_h
#define TEMPLATE template<size_t INTERNAL_SIZE = 64, class Allocator = G3D::g3d_allocator<char>>
#else
#define TEMPLATE template<size_t INTERNAL_SIZE = 64, class Allocator = ::std::allocator<char>>
#endif

bool inConstSegment(const char* c);

constexpr size_t SSO_ALIGNMENT = 16;

/**
   \brief Very fast string class that follows the std::string/std::basic_string interface.

   - Recognizes constant segment strings and avoids copying them
   - Stores small strings internally to avoid heap allocation
   - Uses SSE instructions to copy internal strings
   - Uses the G3D free-list/block allocator when heap allocation is required

   INTERNAL_SIZE is in bytes. It should be chosen to be a multiple of 16.
*/
TEMPLATE
class
    /** This inline storage is used when strings are small */
#   ifdef _MSC_VER
    __declspec(align(SSO_ALIGNMENT))
#   else
    alignas(SSO_ALIGNMENT)
#   endif
    SIMDString {
public:

    typedef char                                    value_type;
    typedef std::char_traits<value_type>            traits_type;
    typedef value_type&                             reference;
    typedef const value_type&                       const_reference;
    typedef value_type*                             pointer;
    typedef const value_type*                       const_pointer;
    typedef ptrdiff_t                               difference_type;
    typedef size_t                                  size_type;

    template<typename StrType>
    class Const_Iterator {
    public:
        using iterator_category = std::random_access_iterator_tag;
        using value_type = typename StrType::value_type;
        using reference = const value_type&;
        using pointer = typename StrType::const_pointer;
        using difference_type = typename StrType::difference_type;
    private:
        pointer m_ptr; 
    public:

        Const_Iterator() : m_ptr(nullptr) {}
        Const_Iterator(pointer ptr) : m_ptr(ptr) {}
        Const_Iterator(const Const_Iterator& i) : m_ptr(i.m_ptr) {}

        inline reference operator*() const { return *m_ptr; }
        inline pointer operator->() const { std::pointer_traits<pointer>::pointer_to(**this); }
        inline reference operator[](difference_type rhs) { return m_ptr[rhs]; }

        inline Const_Iterator& operator+=(difference_type rhs) {m_ptr += rhs; return *this;}
        inline Const_Iterator& operator++() { m_ptr++; return *this; }  
        inline Const_Iterator operator++(int) { Const_Iterator tmp (*this); ++m_ptr; return tmp; }
        inline Const_Iterator& operator-=(difference_type rhs) {m_ptr -= rhs; return *this;}
        inline Const_Iterator& operator--() { m_ptr--; return *this; }  
        inline Const_Iterator operator--(int) {  Const_Iterator tmp(*this); --(*this); return tmp; }

        inline difference_type operator-(const Const_Iterator& rhs) const {return m_ptr - rhs.m_ptr;}
        inline Const_Iterator operator-(difference_type rhs) const { Const_Iterator tmp (*this); return tmp -= rhs; }
        inline Const_Iterator operator+(difference_type rhs) const { Const_Iterator tmp (*this); return tmp += rhs; }
        friend inline Const_Iterator operator+(difference_type lhs, Const_Iterator<StrType> rhs){ return rhs += lhs; }

        inline bool operator== (const Const_Iterator& rhs) const { return m_ptr == rhs.m_ptr; };
        inline bool operator!= (const Const_Iterator& rhs) const { return m_ptr != rhs.m_ptr; };  
        inline bool operator< (const Const_Iterator& rhs) const { return m_ptr < rhs.m_ptr; };
        inline bool operator<= (const Const_Iterator& rhs) const { return m_ptr <= rhs.m_ptr; };  
        inline bool operator> (const Const_Iterator& rhs) const { return m_ptr > rhs.m_ptr; };
        inline bool operator>= (const Const_Iterator& rhs) const { return m_ptr >= rhs.m_ptr; }; 

        value_type* _Unwrapped() const { return this->m_ptr; }
    };

    template<typename StrType>
    class Iterator: public Const_Iterator<StrType> {
    public:
        using super = Const_Iterator<StrType>;
        using iterator_category = std::random_access_iterator_tag;
        using value_type = typename StrType::value_type;
        using reference = value_type&;
        using pointer = typename StrType::pointer;
        using difference_type = typename StrType::difference_type;

        using super::super;

        inline reference operator*() {  return const_cast<reference>(super::operator*()); }
        inline pointer operator->() { std::pointer_traits<pointer>::pointer_to(**this);  }
        inline reference operator[](difference_type diff) { return const_cast<reference>(super::operator[](diff)); }

        inline Iterator& operator+=(difference_type rhs) { super::operator+=(rhs); return *this; }
        inline Iterator& operator++() { super::operator++(); return *this; }  
        inline Iterator operator++(int) { Iterator tmp (*this); super::operator++(); return tmp; }
        inline Iterator& operator-=(difference_type rhs) { super::operator-=(rhs); return *this; }
        inline Iterator& operator--() { super::operator--(); return *this; }  
        inline Iterator operator--(int) { Iterator tmp(*this); super::operator--(); return tmp; }

        using super::operator-;
        inline Iterator operator-(difference_type rhs) const { Iterator tmp (*this); return tmp -= rhs; }
        inline Iterator operator+(difference_type rhs) const { Iterator tmp (*this); return tmp += rhs; }
        friend inline Iterator operator+(difference_type lhs, Iterator<StrType> rhs){ return rhs += lhs; }

        using super::operator==;
        using super::operator!=;
        using super::operator<=;
        using super::operator>=;
        using super::operator<;
        using super::operator>;

        //using _Prevent_inheriting_unwrap = _String_iterator;

        value_type* _Unwrapped() const noexcept { return const_cast<value_type*>(this->m_ptr); }
    };

    typedef Const_Iterator<SIMDString>                      const_iterator;
    typedef Iterator<SIMDString>                            iterator;
    typedef std::reverse_iterator<const_iterator>           const_reverse_iterator;
    typedef std::reverse_iterator<iterator>                 reverse_iterator;

protected:
    // Throw compile time error if INTERNAL_SIZE is not a multiple of SSO_ALIGNMENT
    static_assert(INTERNAL_SIZE % SSO_ALIGNMENT == 0, "SIMDString Internal Size must be a multiple of 16");

    union SIMDString_Union {
        // This is intentionally char, as it is bytes
        value_type            m_buffer[INTERNAL_SIZE];
        pointer               m_ptr;
    } m_union;

    /** Bytes to but not including '\0' */
    size_type   m_length = 0;

    /** Total size of data() including '\0', or 0 if data() is in a const segment. This is actually
        implemented in the m_hider.data property in practice. */
        // size_t          m_allocated;

        // Uses the empty-base optimization trick from the standard library: http://www.cantrip.org/emptyopt.html,
        // which unfortunately requires slightly obfuscating the code by sticking the
        // m_allocated member into the data property, which we try to minimize the visibility
        // of using the m_allocated macro.

#define m_allocated m_hider.data
#define m_allocator m_hider
    mutable struct _AllocHider : public Allocator {
        _AllocHider() { }
        _AllocHider(size_t data) : data(data) { }
        size_t      data = INTERNAL_SIZE;
    } m_hider;

    inline static void memcpy(void* dst, const void* src, size_t count) {
        ::memcpy(dst, src, count);
    }

    constexpr inline bool inConst() const {
        return !m_allocated;
    }

    constexpr inline bool inHeap() const {
        return m_allocated > INTERNAL_SIZE;
    }

    constexpr inline bool inBuffer() const {
        return m_allocated == INTERNAL_SIZE;
    }

    /** Requires 128-bit alignment */
    inline static void swapBuffer(void* buf1, void* buf2) {
#       if USE_SSE_MEMCPY
            // Can assume that INTERNAL_SIZE % SSO_ALIGNMENT == 0 because of the static assertion on line 201
            u64x2_t* d = reinterpret_cast<u64x2_t*>(buf1);
            u64x2_t* s = reinterpret_cast<u64x2_t*>(buf2);

            constexpr unsigned int iterations = (unsigned int) (INTERNAL_SIZE / SSO_ALIGNMENT);
            for (unsigned int i = 0; i < iterations; ++i) {
                u64x2_t tmp = d[i];
                d[i] = s[i];
                s[i] = tmp;
            }
#       else
            std::swap(buf1, buf2);
#       endif
    }

    /** Requires 128-bit alignment */
    inline static void memcpyBuffer(void* dst, const void* src, size_t count = INTERNAL_SIZE) {
#       if USE_SSE_MEMCPY
            // Can assume that INTERNAL_SIZE % SSO_ALIGNMENT == 0 because of the static assertion on line 201
            u64x2_t* d = reinterpret_cast<u64x2_t*>(dst);
            const u64x2_t* s = reinterpret_cast<const u64x2_t*>(src);
            unsigned int iterations = (unsigned int) (count/SSO_ALIGNMENT);
            for (unsigned int i = 0; i < iterations; ++i) {
                d[i] = s[i];
            }
#       else
            ::memcpy(dst, src, count);
#       endif
    }

    constexpr inline void alloc(size_t b) {
        if (b > INTERNAL_SIZE) {
            m_union.m_ptr = m_allocator.allocate(b);
        }
    }

    constexpr void free(void* p, size_t oldSize) const {
        m_allocator.deallocate(static_cast<pointer>(p), oldSize);
    }


    /** Choose the number of bytes to allocate to hold a string of length L 
     *  Note: Calling functions are expected to +1 for the null terminator */
    constexpr inline static size_t chooseAllocationSize(size_t L) {
        // Avoid allocating more than internal size unless required, but always allocate at least the internal size
        return (L <= INTERNAL_SIZE) ? INTERNAL_SIZE : std::max((size_t)(2 * L + 1), (size_t) (2 * INTERNAL_SIZE + 1));
    }

    constexpr void prepareToMutate() {
        if (inConst()) {
            const_pointer old = m_union.m_ptr;
            m_allocated = chooseAllocationSize(m_length + 1);
            alloc(m_allocated);
            memcpy(data(), old, m_length + 1);
        }
    }

    /** Ensure enough bytes are allocated to hold a string of length newSize
     *  and copies the old string over
     *  Note: Calling functions are expected to +1 for the null terminator */
    constexpr void ensureAllocation(size_t newSize) {
        if (m_allocated < newSize) {
            bool wasInHeap = inHeap(); 
            pointer old = data();
            size_t oldSize = m_allocated;
            m_allocated = chooseAllocationSize(newSize);
            pointer newPtr = inBuffer() ? m_union.m_buffer : m_allocator.allocate(m_allocated);
            memcpy(newPtr, old, m_length);
            if (inHeap()) m_union.m_ptr = newPtr;
            if (wasInHeap) free(old, oldSize);
        }
    }

    /** Create a gap in the data for insert/replace.
     *  Re-allocates if necessary
     *  Note: Calling functions are expected to +1 for the null terminator */
    constexpr void createGap(size_type newSize, size_type count, size_type count2, size_type pos) {
        if (((m_allocated < newSize) && !(inBuffer() && (newSize < INTERNAL_SIZE))) || inConst()) {
            // Allocate a new string and copy over first n values
            bool wasInHeap = inHeap(); 
            pointer old = data();
            size_type oldSize = m_allocated;
            m_allocated = chooseAllocationSize(newSize);
            pointer newPtr = inBuffer() ? m_union.m_buffer : m_allocator.allocate(m_allocated);
            // copy [old, old + pos) to [newPtr, newPtr + pos)
            memcpy(newPtr, old, pos);
            // copy [old + pos + count, old + m_length) to [newPtr + pos + count2, newPtr + newSize)
            memcpy(newPtr + pos + count2, old + pos + count, m_length - pos - count + 1);
            if (inHeap()) m_union.m_ptr = newPtr;
            if (wasInHeap) { free(old, oldSize); }
        }
        else {
            // move [data() + pos + count, data() + m_length) to [data() + pos + count2, data() + newSize)
            memmove(data() + pos + count2, data() + pos + count, m_length - pos - count + 1);
        }
    }

    constexpr inline void maybeDeallocate() {
        if (inHeap()) {
            // Free previously allocated data
            free(m_union.m_ptr, m_allocated);
            m_allocated = INTERNAL_SIZE;
        }
    }

    /** Ensure enough bytes are allocated to hold a string of length newSize.
     *  Note: Calling functions are expected to +1 for the null terminator */
    constexpr inline void maybeReallocate(size_t newSize) {
        // Don't waste an allocation if the memory already allocated is large enough to hold the new data
        if (m_allocated && m_allocated >= newSize) {
            return;
        }

        // free the old data, if applicable
        if (inHeap()) {
            // Free previously allocated data
            free(m_union.m_ptr, m_allocated);
        }

        // allocate memory
        m_allocated = chooseAllocationSize(newSize);
        alloc(m_allocated);
    }

    // primary template handles types that have no nested ::iterator_category:
    template<class InputIter, class = void>
    static inline constexpr bool is_iterator = false;

    // specialization recognizes types that do have a nested ::iterator_category:
    template<class InputIter>
    static inline constexpr bool is_iterator<InputIter, std::void_t<typename std::iterator_traits<InputIter>::iterator_category>> = true;

    #define ITERATOR_TRAITS template<typename InputIter, std::enable_if_t<is_iterator<InputIter>, int> = 0>

    // Construct for input iterators, which do not implement operator-
    ITERATOR_TRAITS
    inline void m_construct(InputIter first, InputIter last, std::input_iterator_tag t) {
        m_length = 0;
        // first allocate to buffer
        m_allocated = INTERNAL_SIZE;
        alloc(m_allocated);

        while (first != last){
            data()[m_length++] = *first++;
            if (m_length == m_allocated){
                // chooseAllocation will allocate 2x the requested amount
                ensureAllocation(m_length + 1);
            }
        }
        
        data()[m_length] = '\0';
    }

    // Construct for all other iterators (forward, random access, const char*, etc.)
    ITERATOR_TRAITS
    inline void m_construct(InputIter first, InputIter last, std::forward_iterator_tag t) {
        m_length = last - first;
        // Allocate more than needed for fast append
        m_allocated = chooseAllocationSize(m_length + 1);
        alloc(m_allocated);

        memcpy(data(), first, last);
        data()[m_length] = '\0';
    }

    
    // Assign for input iterators, which do not implement operator-
    ITERATOR_TRAITS
    constexpr SIMDString& m_assign(InputIter first, InputIter last, std::input_iterator_tag t) {
        m_length = 0;

        // Allocate to buffer if inConst
        if (inConst()){
            m_allocated = INTERNAL_SIZE;
        }

        while (first != last){
            data()[m_length++] = *first++;
            if (m_length == m_allocated){
                // chooseAllocation will allocate 2x the requested amount
                ensureAllocation(m_length + 1);
            }
        }
        
        data()[m_length] = '\0';
        return *this;
    }

    // Assign for all other iterators (forward, random access, const char*, etc.)
    ITERATOR_TRAITS
    constexpr SIMDString& m_assign(InputIter first, InputIter last, std::forward_iterator_tag t){
        m_length = last - first;
        //allocate memory if necessary. 
        maybeReallocate(m_length + 1);

        // Clone the other value, putting it in the internal storage if possible
        memcpy(data(), first, last);
        data()[m_length] = '\0';
        return *this;
    }

    // memcpy for iterators
    ITERATOR_TRAITS
    inline static void* memcpy(void * dest, InputIter first, InputIter last) {
        pointer d = static_cast<pointer>(dest);
        while (first < last) {
            *d++ = *first++;
        }

        return dest;
    }

public:

    static constexpr size_type npos = size_type(-1);
    
    SIMDString(std::nullptr_t): m_length(0), m_hider(INTERNAL_SIZE) {
        m_union.m_buffer[0] = '\0';
    }

    /** Creates a zero-length string */
    constexpr inline SIMDString(): m_length(0), m_hider(INTERNAL_SIZE) {
        m_union.m_buffer[0] = '\0';
    }

    /** \param count Copy this many characters.  */
    constexpr SIMDString(size_type count, value_type c) : m_length(count) {
        // Allocate more than needed for fast append
        m_allocated = chooseAllocationSize(m_length + 1);
        alloc(m_allocated);
        ::memset((void*) data(), c, m_length);
        data()[m_length] = '\0';
    }

    explicit constexpr inline SIMDString(const value_type c): m_length(1), m_hider(INTERNAL_SIZE) {
        m_union.m_buffer[0] = c;
        m_union.m_buffer[1] = '\0';
    }

    constexpr SIMDString(const SIMDString& str, size_type pos = 0) {
        m_length = str.m_length - pos;
        if (str.inConst()) {
            // Share this const_seg value
            m_union.m_ptr = str.m_union.m_ptr + pos;
            m_allocated = 0;
        }
        else {
            m_allocated = chooseAllocationSize(m_length + 1);
            // Clone the value, putting it in the internal storage if possible
            alloc(m_allocated);

            // memcpyBuffer assumes SSE so this needs to be aligned to SSO_ALIGNMENT 
            // Since INTERNAL_SIZE is a multiple of 2, the compiler will optimize `% SSO_ALIGNMENT` to `& (SSO_ALIGNMENT - 1)`
            if (inBuffer() && str.inBuffer() && !(pos % SSO_ALIGNMENT)) {
                memcpyBuffer(m_union.m_buffer, str.m_union.m_buffer + pos, INTERNAL_SIZE - pos);
            }
            else {
                // + 1 is for the '\0'
                memcpy(data(), str.data() + pos, m_length + 1);
            }
        }
    }

    constexpr SIMDString(const SIMDString& str, size_type pos, size_type count) {
        // cannot point to const string 
        m_length = (count == npos || pos + count >= str.size()) ? str.size() - pos : count;
        m_allocated = chooseAllocationSize(m_length + 1);
        alloc(m_allocated);
        if (inBuffer() && str.inBuffer() && !(pos % SSO_ALIGNMENT)) {
            memcpyBuffer(m_union.m_buffer, str.m_union.m_buffer + pos, INTERNAL_SIZE - pos);
        }
        else {
            // + 1 is for the '\0'
            memcpy(data(), str.data() + pos, m_length + 1);
        }
        data()[m_length] = '\0';
    }

    constexpr SIMDString(const_pointer s) : m_length(::strlen(s)) {
        if (::inConstSegment(s)) {
            m_union.m_ptr = const_cast<pointer>(s);
            m_allocated = 0;
        }
        else {
            // Allocate more than needed for fast append
            m_allocated = chooseAllocationSize(m_length + 1);
            alloc(m_allocated);
            memcpy(data(), s, m_length + 1);
        }
    }

    /** \param count Copy this many characters. The result is always copied because it is unsafe to
        check past the end of s for a null terminator.*/
    constexpr SIMDString(const_pointer s, size_type count) : m_length(count) {
        // Allocate more than needed for fast append
        m_allocated = chooseAllocationSize(m_length + 1);
        alloc(m_allocated);
        memcpy(data(), s, m_length);
        data()[m_length] = '\0';
    }

    constexpr SIMDString(const_pointer s, size_type pos, size_type count)
        : m_length(count)
    {
        // Allocate more than needed for fast append
        m_allocated = chooseAllocationSize(m_length + 1);
        alloc(m_allocated);
        memcpy(data(), s + pos, m_length);
        data()[m_length] = '\0';
    }

    constexpr SIMDString(SIMDString&& str) noexcept {
        swap(str);
    }

    // These aren't passed by reference because this was the signature on basic_string
    ITERATOR_TRAITS
    constexpr SIMDString(InputIter first, InputIter last)  {
        typedef typename std::iterator_traits<InputIter>::iterator_category tag; 
        m_construct(first, last, tag());
    }

    // explicit to prevent auto casting
    explicit constexpr SIMDString(const std::string& str, size_type pos = 0, size_type count = npos) {
        m_length = (count == npos || pos + count >= str.size()) ? str.size() - pos : count;
        // Allocate more than needed for fast append
        m_allocated = chooseAllocationSize(m_length + 1);
        alloc(m_allocated);
        memcpy(data(), str.data() + pos, m_length);
        data()[m_length] = '\0';
    }

    constexpr SIMDString(std::initializer_list<value_type> ilist) : m_length(ilist.size()) {
        // The initializer list points to a list of const elements
        // They can't be moved and they're not null terminated
        m_allocated = chooseAllocationSize(m_length + 1);
        alloc(m_allocated);
        memcpy(data(), ilist.begin(), m_length);
        data()[m_length] = '\0';
    }

    explicit constexpr SIMDString(const std::string_view& sv, size_type pos = 0) : m_length(sv.size() - pos) {
        if (inConstSegment(sv.data() + pos) && sv.data()[pos + m_length] == '\0') {
            m_union.m_ptr = const_cast<pointer>(sv.data() + pos);
            m_allocated = 0;
        }
        else {
            // Allocate more than needed for fast append
            m_allocated = chooseAllocationSize(m_length + 1);
            alloc(m_allocated);
            memcpy(data(), sv.data() + pos, m_length);
            data()[m_length] = '\0';
        }
    }

    constexpr SIMDString(const std::string_view& sv, size_type pos, size_type count) {
        m_length = (count == npos || pos + count >= sv.size()) ? sv.size() - pos : count;
        // Allocate more than needed for fast append
        m_allocated = chooseAllocationSize(m_length + 1);
        alloc(m_allocated);
        memcpy(data(), sv.data() + pos, m_length);
        data()[m_length] = '\0';
    }

    ~SIMDString() {
        if (inHeap()) {
            // Note that this calls the method, not ::free 
            free(m_union.m_ptr, m_allocated);
        }
    }

    constexpr SIMDString& operator=(const SIMDString& str) {
        if (&str == this) {
            return *this;
        }
        // Constant storage
        else if (str.inConst()) {
            maybeDeallocate();
            // Share this const_seg value
            m_union.m_ptr = str.m_union.m_ptr;
            m_length = str.m_length;
            m_allocated = str.m_allocated;

        }
        // Buffer and heap storage
        else {
            m_length = str.m_length;

            // free and/or allocate memory if necessary. 
            maybeReallocate(m_length + 1);

            // Clone the other value, putting it in the internal storage if possible
            if (inBuffer() && str.inBuffer()) {
                memcpyBuffer(m_union.m_buffer, str.m_union.m_buffer);
            }
            else {
                memcpy(data(), str.data(), m_length + 1);
            }
        }

        return *this;
    }

    constexpr SIMDString& operator=(SIMDString&& str) {
        swap(str);
        str.clear();
        return *this;
    }

    constexpr SIMDString& operator=(const_pointer s) {
        m_length = ::strlen(s);

        if (::inConstSegment(s)) {
            maybeDeallocate();
            // Share this const_seg value
            m_union.m_ptr = const_cast<pointer>(s);
            m_allocated = 0;
        }
        else {
            // free and/or allocate memory if necessary. 
            maybeReallocate(m_length + 1);
            // Clone the other value, putting it in the internal storage if possible
            memcpy(data(), s, m_length + 1);
        }
        return *this;
    }

    constexpr SIMDString& operator=(const std::string& str) {
        m_length = str.length();
        // free and/or allocate memory if necessary.
        maybeReallocate(m_length + 1);
        // Clone the other value, putting it in the internal storage if possible
        memcpy(data(), str.data(), m_length + 1);

        return *this;
    }

    constexpr SIMDString& operator=(const std::string&& str)
    {
        m_length = str.length();
        // free and/or allocate memory if necessary.
        maybeReallocate(m_length + 1);
        // Clone the other value, putting it in the internal storage if possible
        memcpy(data(), str.data(), m_length + 1);

        return *this;
    }

    constexpr SIMDString& operator=(const value_type c) {
        maybeDeallocate();
        m_length = 1;
        m_allocated = INTERNAL_SIZE;
        alloc(m_allocated);
        data()[0] = c;
        data()[1] = '\0';
        return *this;
    }

    constexpr SIMDString& operator=(std::initializer_list<value_type> ilist) {
        m_length = ilist.size();

        // free and/or allocate memory if necessary. 
        maybeReallocate(m_length + 1);
        
        // Clone the other value, putting it in the internal storage if possible
        memcpy(data(), ilist.begin(), m_length);
        data()[m_length] = '\0';
        return *this;
    }

    constexpr SIMDString& operator=(const std::string_view& sv) {
        m_length = sv.size();

        // free and/or allocate memory if necessary. 
        maybeReallocate(m_length + 1);

        // have to copy over because string_view doesn't use null terminators
        memcpy(data(), sv.data(), m_length);
        data()[m_length] = '\0';
        return *this;
    }

    constexpr SIMDString& assign(const SIMDString& str, size_type pos = 0, size_type count = npos) {
        size_type copy_len = (count == npos || pos + count >= str.size()) ? str.size() - pos : count;
        if (pos == 0 && copy_len == str.size()) {
            return (*this) = str;
        }
        // Constant storage and can use the same null terminator
        if (str.inConst() && pos + copy_len == str.size()) {
            maybeDeallocate();
            // Share this const_seg value
            m_union.m_ptr = str.m_union.m_ptr + pos;
            m_length = copy_len;
            m_allocated = str.m_allocated;
        }
        // Buffer and heap storage or a substring
        else {
            m_length = copy_len;
            // free and/or allocate memory if necessary. 
            maybeReallocate(m_length + 1);

            // Clone the other value, putting it in the internal storage if possible
            // memcpyBuffer assumes SSE this needs be aligned to SSO_ALIGNMENT 
            // Since INTERNAL_SIZE is a multiple of 2, the compiler will optimize `% SSO_ALIGNMENT` to `& (SSO_ALIGNMENT - 1)`
            if (inBuffer() && str.inBuffer() && !(pos % SSO_ALIGNMENT)) {
                // can copy over entire buffer because the string gets null terminated anyway
                memcpyBuffer(m_union.m_buffer, str.m_union.m_buffer + pos, INTERNAL_SIZE - pos);
            }
            else {
                memcpy(data(), str.data() + pos, m_length);
            }
            data()[m_length] = '\0';
        }
        return *this;
    }

    constexpr SIMDString& assign(const_pointer s, size_type count) {
        m_length = count;
        // free and/or allocate memory if necessary. 
        maybeReallocate(m_length + 1);

        // Clone the other value, putting it in the internal storage if possible
        memcpy(data(), s, m_length);
        data()[m_length] = '\0';
        return *this;
    }

    constexpr SIMDString& assign(const_pointer s) {
        return (*this = s);
    }

    constexpr SIMDString& assign(size_type count, const value_type c) {
        m_length = count;
        // free and/or allocate memory if necessary. 
        maybeReallocate(m_length + 1);

        // Clone the other value, putting it in the internal storage if possible
        ::memset(data(), c, m_length);
        data()[m_length] = '\0';
        return *this;
    }

    constexpr SIMDString& assign(const SIMDString&& str) {
        return (*this) = str;
    }

    ITERATOR_TRAITS
    constexpr SIMDString& assign(InputIter first, InputIter last)
    {
        typedef typename std::iterator_traits<InputIter>::iterator_category tag;
        return m_assign(first, last, tag());
    }

    constexpr SIMDString& assign(std::initializer_list<value_type> ilist) {
        return (*this) = ilist;
    }

    constexpr SIMDString& assign(const std::string_view& sv) {
        return (*this) = sv;
    }

    constexpr SIMDString& assign(const std::string_view& sv, size_type pos, size_type count) {
        if (pos == 0 && count == sv.size()) {
            return (*this = sv);
        }
        m_length = (count == npos || pos + count >= sv.size()) ? sv.size() - pos : count;
        
        // free and/or allocate memory if necessary. 
        maybeReallocate(m_length + 1);
        
        // have to copy over because string_view doesn't use null terminators
        memcpy(data(), sv.data(), m_length);
        data()[m_length] = '\0';
        return *this;
    }


    constexpr Allocator get_allocator() {
        return m_allocator;
    }

    // access
    constexpr const_pointer c_str() const noexcept{
        return data();
    }

    constexpr const_pointer data() const noexcept {
        return inBuffer() ?  m_union.m_buffer : m_union.m_ptr;
    }

    constexpr pointer data() noexcept {
        return inBuffer() ?  m_union.m_buffer : m_union.m_ptr;
    }

    constexpr const_reference operator[](size_type x) const {
        assert(x < m_length&& x >= 0); // "Index out of bounds");
        return data()[x];
    }

    constexpr reference operator[](size_type x) {
        assert(x < m_length&& x >= 0); // "Index out of bounds");
        prepareToMutate();
        return data()[x];
    }

    constexpr const_reference at(size_type x) const {
        assert(x < m_length&& x >= 0); // "Index out of bounds");
        return data()[x];
    }

    constexpr reference at(size_type x) {
        assert(x < m_length&& x >= 0); // "Index out of bounds");
        prepareToMutate();
        return data()[x];
    }

    constexpr const_reference front() const {
        assert(data()); // "Empty string"
        return data()[0];
    }

    constexpr reference front() {
        assert(data()); // "Empty string"
        prepareToMutate();
        return data()[0];
    }

    constexpr const_reference back() const {
        assert(data()); // "Empty string"
        return data()[m_length - 1];
    }

    constexpr reference back() {
        assert(data()); // "Empty string"
        prepareToMutate();
        return data()[m_length - 1];
    }

    explicit constexpr inline operator std::basic_string_view<value_type>() {
        return std::string_view(data(), m_length);
    }

    // iterators
    constexpr iterator begin() {
        prepareToMutate();
        return iterator(data());
    }

    constexpr iterator end() {
        prepareToMutate();
        return iterator(data() + m_length);
    }

    constexpr const_iterator begin() const {
        return const_iterator(data());
    }

    constexpr const_iterator end() const {
        return const_iterator(data() + m_length);
    }

    constexpr const_iterator cbegin() const {
        return const_iterator(data());
    }

    constexpr const_iterator cend() const {
        return const_iterator(data() + m_length);
    }

    // std::reverse_iterator in cpp2017 or older don't have constexpr constructors
    // thus these functions can't be constexpr for now
    reverse_iterator rbegin() {
        prepareToMutate();
        return reverse_iterator(data() + m_length);
    }

    reverse_iterator rend() {
        prepareToMutate();
        return reverse_iterator(data());
    }

    const_reverse_iterator rbegin() const {
        return const_reverse_iterator(data() + m_length);
    }

    const_reverse_iterator rend() const {
        return const_reverse_iterator(data());
    }

    const_reverse_iterator crbegin() const
    {
        return const_reverse_iterator(data() + m_length);
    }

    const_reverse_iterator crend() const {
        return const_reverse_iterator(data());
    }

    constexpr size_type size() const {
        return m_length;
    }

    constexpr size_type length() const {
        return m_length;
    }

    constexpr size_type capacity() const {
        if (inBuffer()) {
            return INTERNAL_SIZE;
        }
        else if (inConst()) {
            return m_length;
        }
        else {
            return m_allocated; // 0 when isConst() is true
        }
    }

    constexpr size_type max_size() const {
        return size_type(-1);
    }

    constexpr bool empty() const {
        return (m_length == 0);
    }

    constexpr void reserve(size_type newLength = 0) {
        if (newLength > m_allocated) {
            // Does not fit in buffer, reserve more space in Heap
            if (newLength > INTERNAL_SIZE) {
                // Need heap allocation
                bool wasInHeap = inHeap();
                pointer old = data();
                size_t oldSize = m_allocated;

                m_allocated = newLength + 1;
                pointer newPtr = inBuffer() ? m_union.m_buffer : m_allocator.allocate(m_allocated);
                memcpy(newPtr, old, m_length + 1);
                if (inHeap()) m_union.m_ptr = newPtr;
                if (wasInHeap) free(old, oldSize);
            } else if (inConst()) {
                // copy to the internal buffer.
                memcpy(m_union.m_buffer, data(), m_length + 1);
                m_allocated = INTERNAL_SIZE;
            } else {
                // Should already have been in the internal buffer and fitting
                assert(false); // "Should not reach this case if the new length is less than the internal buffer"
            }
        }
    }

    constexpr void shrink_to_fit() {
        // only shrink if heap allocation
        if (inHeap() && (m_allocated != m_length + 1)) {
            pointer old = data();
            size_type oldSize = m_allocated;
            m_allocated = chooseAllocationSize(m_length + 1);
            alloc(m_allocated);
            memcpy(data(), old, m_length + 1);
            free(old, oldSize);
        }
    }

    constexpr SIMDString& insert(size_type pos, const SIMDString& str, size_type pos2, size_type count = npos) {
        if (pos == m_length) {
            return append(str, pos2, count);
        }
        return replace(pos, 0, str, pos2, count);
    }

    constexpr SIMDString& insert(size_type pos, const SIMDString& str) {
        if (pos == m_length) {
            return append(str);
        }
        return replace(pos, 0, str);
    }

    constexpr SIMDString& insert(size_type pos, const_pointer s) {
        if (pos == m_length) {
            return append(s);
        }
        return replace(pos, 0, s, ::strlen(s));
    }

    constexpr SIMDString& insert(size_type pos, const_pointer s, size_type count) {
        if (pos == m_length) {
            return append(s, count);
        }
        return replace(pos, 0, s, count);
    }

    constexpr SIMDString& insert(size_type pos, size_type count, value_type c) {
        if (pos == m_length) {
            return append(count, c);
        }
        return replace(pos, 0, count, c);
    }

    constexpr iterator insert(const_iterator pos, value_type c) {
        if (pos == end()) {
            append(1, c);
        } else {
            replace(pos - data(), 0, 1, c);
        }
<<<<<<< HEAD
        replace(pos - m_data, 0, 1, c);
        return pos;
=======
        return iterator(data() + (pos - begin()));
>>>>>>> d0128347
    }

    constexpr iterator insert(const_iterator pos, size_type count, value_type c) {
        if (pos == end()) {
            return append(count, c);
        } else {
            replace(pos - data(), 0, count, c);
        }
        return iterator(data() + (pos - begin()));
    }

    
    ITERATOR_TRAITS
    constexpr iterator insert(const_iterator pos, InputIter first, InputIter last) {
        if (pos == end()) {
            append(first, last);
        } else {
            replace(pos, pos, first, last);
        }
        return iterator(data() + (pos - begin()));
    }

    constexpr iterator insert(const_iterator pos, std::initializer_list<value_type> ilist) {
        if (pos == end()) {
            return append(ilist.begin());
        } else {
            return replace(pos - data(), 0, ilist.begin(), ilist.size());
        }
        return pos;
    }

    constexpr SIMDString& insert(size_type pos, const std::string_view& sv) {
        if (pos == end()) {
            return append(sv.begin());
        }
        return replace(pos, 0, sv.begin(), sv.size());

    }

    constexpr SIMDString& insert(size_type pos, const std::string_view& sv, size_type pos2, size_type count) {
        if (pos == end()) {
            return append(sv.begin() + pos2, count);
        }
        return replace(pos, 0, sv.begin() + pos2, count);
    }

    constexpr void resize(size_type count, value_type c = '\0') {
        if (count < m_length) {
            data()[m_length = count] = '\0';
        }
        else if (count > m_length) {
            append(count - m_length, c);
        }
    }

    constexpr size_type copy(pointer dest, size_type count, size_type pos = 0) const {
        size_type cpyCount = pos + count > m_length ? m_length - pos : count;

        // the resulting string of copy is not null terminated
        memcpy(dest, data() + pos, cpyCount);
        return cpyCount;
    }

    constexpr SIMDString& replace(size_type pos, size_type count, const SIMDString& str) {
        if (pos == m_length) {
            return append(str.data(), str.m_length);
        }
        return replace(pos, count, str.data(), str.m_length);
    }

    constexpr SIMDString& replace(const_iterator first, const_iterator last, const SIMDString& str) {
        if (last == end()) {
            return append(str.data(), str.m_length);
        }
        return replace(first - data(), last - first, str.data(), str.m_length);
    }

    constexpr SIMDString& replace(size_type pos, size_type count, const SIMDString& str, size_type pos2, size_type count2 = npos) {
        return replace(pos, count, str.data() + pos2, count2);
    }

    constexpr SIMDString& replace(size_type pos, size_type count, const_pointer s, size_type count2) {
        if (pos == m_length) {
            return append(s, count2);
        }

        // clamp count 
        if (pos + count > m_length) count = m_length - pos; 
        long sizeDiff = (long) (count2 - count);

        assert(pos <= m_length && max_size() >= m_length + sizeDiff); // "Index out of bounds");


        if (sizeDiff > 0) { // count < count2 -> insert
            size_type newSize = m_length + sizeDiff + 1;
            createGap(newSize, count, count2, pos); 
            memcpy(data() + pos, s, count2);
            m_length += sizeDiff;
        } else if (sizeDiff < 0) { // count > count2 
            prepareToMutate();
            memcpy(data() + pos, s, count2);
            memmove(data() + pos + count2, data() + pos + count, m_length - pos - count + 1);
            m_length += sizeDiff;
        } else {
            prepareToMutate();
            memcpy(data() + pos, s, count2);
        }
        return (*this);
    }

    constexpr SIMDString &replace(const_iterator first, const_iterator last, const_pointer s, size_type count2) {
        if (last == end()) {
            return append(s, count2);
        }
        return replace(first - data(), last - first, s, count2);
    }

    ITERATOR_TRAITS
    constexpr SIMDString& replace(const_iterator first, const_iterator last, InputIter first2, InputIter last2) {
        if (last == end()) {
            return append(first, last);
        }

        size_type count = last > end() ? end() - first : last - first;
        size_type count2 = last2 - first2;
        size_type pos = first - begin();
        long sizeDiff = (long) (count2 - count);

        assert(first <= end() && max_size() >= m_length + sizeDiff); // "Index out of bounds");
        
        if (sizeDiff > 0) { // count < count2 -> insert
            size_type newSize = m_length + sizeDiff + 1;
            createGap(newSize, count, count2, pos); 
            memcpy(data() + pos, first2, last2);
            m_length += sizeDiff;
        }
        else if (sizeDiff < 0) { // count > count2 
            prepareToMutate();
            memcpy(data() + pos, first2, last2);
            memmove(data() + pos + count2, data() + pos + count, m_length - pos - count + 1);
            m_length += sizeDiff;
        }
        else {
            prepareToMutate();
            memcpy(data() + pos, first2, last2);
        }
        return (*this);
    }

    constexpr SIMDString& replace(size_type pos, size_type count, const_pointer s) {
        if (pos == m_length) {
            return append(s, ::strlen(s));
        }
        return replace(pos, count, s, ::strlen(s));
    }

    constexpr SIMDString& replace(const_iterator first, const_iterator last, const_pointer s) {
        if (last == end()) {
            return append(s, ::strlen(s));
        }
        return replace(first - data(), last - first, s, ::strlen(s));
    }

    constexpr SIMDString& replace(size_type pos, size_type count, size_type count2, value_type c) {
        if (pos == m_length) {
            return append(count2, c);
        }

        // clamp count 
        if (pos + count > m_length) count = m_length - pos; 
        long sizeDiff = (long) (count2 - count);

        assert(pos <= m_length && max_size() >= m_length + sizeDiff); // "Index out of bounds");

        // count < count2
        if (sizeDiff > 0) { 
            size_type newSize = m_length + sizeDiff + 1;
            createGap(newSize, count, count2, pos); 
            ::memset(data() + pos, c, count2);
            m_length += sizeDiff;
        }
        // count > count2 
        else if (sizeDiff < 0) {
            prepareToMutate();
            ::memset(data() + pos, c, count2);
            memmove(data() + pos + count2, data() + pos + count, m_length - pos - count + 1);
            m_length += sizeDiff;
        }
        else {
            prepareToMutate();
            ::memset(data() + pos, c, count2);
        }
        return (*this);
    }

    constexpr SIMDString& replace(const_iterator first, const_iterator last, size_type count2, value_type c) {
        if (last == end()) {
            return append(count2, c);
        }
        return replace(first - data(), last - first, count2, c);
    }

    constexpr SIMDString& replace(const_iterator first, const_iterator last, std::initializer_list<value_type> ilist) {
        if (last == end()) {
            return append(ilist.begin(), ilist.size());
        }
        return replace(first - data(), first - last, ilist.begin(), ilist.size());
    }

    constexpr SIMDString& replace(const_iterator first, const_iterator last, const std::string_view& sv) {
        if (last == end()) {
            return append(sv.begin(), sv.size());
        }
        return replace(first - data(), first - last, sv.begin(), sv.size());
    }

    constexpr SIMDString& replace(size_type pos, size_type count, const std::string_view& sv) {
        if (pos == m_length) {
            return append(sv.begin(), sv.size());
        }
        return replace(pos, count, sv.data(), sv.size());
    }

    constexpr SIMDString& replace(size_type pos, size_type count, const std::string_view& sv, size_type pos2, size_type count2) {
        if (pos == m_length) {
            return append(sv.begin() + pos2, count2);
        }
        return replace(pos, count, sv.begin() + pos2, count2);
    }

    constexpr void clear() {
        if (inConst()) {
            // switch to inBuffer
            m_allocated = INTERNAL_SIZE;
        }
        m_length = 0;
        *data() = '\0';
    }

    constexpr SIMDString& erase(size_type pos = 0, size_type count = npos) {
        if ((count == npos) || (pos + count > m_length)) {
            count = m_length - pos;
        }

        if ((pos == 0) && (count == m_length)) {
            // Optimize erasing the entire string
            clear();
        }
        else if (count > 0) {
            if (inConst()) {
                const_pointer old = m_union.m_ptr;
                m_allocated = chooseAllocationSize(m_length - count + 1);
                alloc(m_allocated);
                // copy over [old, old + pos)
                memcpy(data(), old, pos);
                // copy over [old + pos + count, old + m_length] <- includes 0
                memcpy(data() + pos, old + pos + count, m_length - (pos + count) + 1);
            }
            else {
                // move [old + pos + count, old + m_length] up by count
                memmove(data() + pos, data() + pos + count, m_length - (pos + count) + 1);
            }
            m_length -= count;
        }

        return *this;
    }

    constexpr iterator erase(iterator pos) {
        size_type n = pos - data();
        erase(n, 1);
        return iterator(data() + n);
    }

    constexpr iterator erase(iterator first, iterator last) {
        size_type n = first - data();
        size_type count = last - first;
        if (!n && count == m_length) {
            clear();
        }
        else {
            erase(n, count);
        }
        return iterator(data() + n);
    }

    constexpr inline friend SIMDString operator+(const SIMDString& lhs, const SIMDString& rhs) {
        SIMDString result;
        result.m_length = lhs.m_length + rhs.m_length;
        result.m_allocated = chooseAllocationSize(result.m_length + 1);
        result.alloc(result.m_allocated);
        
        if (result.inBuffer() && lhs.inBuffer()) {
            memcpyBuffer(result.m_union.m_buffer, lhs.m_union.m_buffer);
        }
        else {
            memcpy(result.data(), lhs.data(), lhs.m_length);
        }

        memcpy(result.data() + lhs.m_length, rhs.data(), rhs.m_length + 1);
        return std::move(result);
    }

    constexpr inline friend SIMDString operator+(const SIMDString& lhs, SIMDString&& rhs) {
        return std::move(rhs.insert(0, lhs));
    }

    constexpr inline friend SIMDString operator+(const SIMDString& lhs, const_pointer rhs) {
        const size_type L(::strlen(rhs));
        SIMDString result;
        result.m_length = lhs.m_length + L;
        result.m_allocated = chooseAllocationSize(result.m_length + 1);
        result.alloc(result.m_allocated);

        // Copy this to output string
        if (result.inBuffer() && lhs.inBuffer()) {
            memcpyBuffer(result.m_union.m_buffer, lhs.m_union.m_buffer);
        }
        else {
            memcpy(result.data(), lhs.data(), lhs.m_length);
        }

        // Copy s to output string
        memcpy(result.data() + lhs.m_length, rhs, L + 1);
        return std::move(result);
    }

    constexpr inline friend SIMDString operator+(const SIMDString& lhs, const value_type rhs) {
        SIMDString result;
        result.m_length = lhs.m_length + 1;
        result.m_allocated = chooseAllocationSize(result.m_length + 1);
        result.alloc(result.m_allocated);

        if (result.inBuffer() && lhs.inBuffer()) {
            memcpyBuffer(result.m_union.m_buffer, lhs.m_union.m_buffer);
        }
        else {
            memcpy(result.data(), lhs.data(), lhs.m_length);
        }
        result.data()[result.m_length - 1] = rhs;
        result.data()[result.m_length] = '\0';
        return std::move(result);
    }

    constexpr friend SIMDString operator+(const_pointer lhs, const SIMDString& rhs) {
        const size_type L(::strlen(lhs));
        SIMDString result;
        result.m_length = rhs.m_length + L;
        result.m_allocated = chooseAllocationSize(result.m_length + 1);
        result.alloc(result.m_allocated);

        // Copy s to output string
        memcpy(result.data(), lhs, L);
        memcpy(result.data() + L, rhs.data(), rhs.m_length + 1);

        return std::move(result);
    }

    constexpr friend SIMDString operator+(const value_type lhs, const SIMDString& rhs) {
        SIMDString result(rhs.m_length + 1, lhs);
        memcpy(result.data() + 1, rhs.data(), rhs.m_length + 1);
        return std::move(result);
    }

    constexpr inline friend SIMDString operator+(const_pointer lhs, SIMDString&& rhs) {
        return std::move(rhs.insert(0, lhs));
    }

    constexpr inline friend SIMDString operator+(const value_type lhs, SIMDString&& rhs) {
        return std::move(rhs.insert(0, 1, lhs));
    }

    constexpr inline friend SIMDString operator+(SIMDString&& lhs, SIMDString&& rhs) {
        return std::move(SIMDString(lhs).append(rhs));
    }

    constexpr inline friend SIMDString operator+(SIMDString&& lhs, const SIMDString& rhs) {
        return std::move(lhs.append(rhs));
    }

    constexpr inline friend SIMDString operator+(SIMDString&& lhs, const_pointer rhs) {
        return std::move(lhs.append(rhs));
    }

    constexpr inline friend SIMDString operator+(SIMDString&& lhs, const value_type rhs) {
        return std::move(lhs.append(1, rhs));
    }

    constexpr SIMDString& operator+=(const SIMDString& str) {
        ensureAllocation(m_length + str.m_length + 1);
        memcpy(data() + m_length, str.data(), str.m_length + 1);
        m_length += str.m_length;
        return *this;
    }

    constexpr SIMDString& operator+=(const value_type c) {
        // +1 for c, +1 for null operator
        ensureAllocation(m_length + 2);
        data()[m_length] = c;
        data()[++m_length] = '\0';
        return *this;
    }

    constexpr SIMDString& operator+=(const_pointer s) {
        const size_type t = ::strlen(s);
        ensureAllocation(m_length + t + 1);
        memcpy(data() + m_length, s, t + 1);
        m_length += t;
        return *this;
    }

    constexpr SIMDString& operator+=(std::initializer_list<value_type> ilist) {
        return this->append(ilist.begin(), ilist.size());
    }

    constexpr SIMDString& operator+=(const std::string_view& sv) {
        return this->append(sv.data(), sv.size());
    }

    constexpr void push_back(value_type c) {
        *this += c;
    }

    constexpr void pop_back() {
        data()[--m_length] = '\0';
    }

    constexpr SIMDString& append(const SIMDString& str, size_type pos, size_type count = npos) {
        size_type copy_len = (count == npos || pos + count >= str.size()) ? str.size() - pos : count;
        ensureAllocation(m_length + copy_len + 1);
        memcpy(data() + m_length, str.data() + pos, copy_len);
        data()[m_length += copy_len] = '\0';
        return *this;
    }

    constexpr SIMDString& append(const SIMDString& str) {
        return (*this += str);
    }

    constexpr SIMDString& append(size_type count, value_type c) {
        ensureAllocation(m_length + count + 1);
        ::memset(data() + m_length, c, count);
        data()[m_length += count] = '\0';
        return *this;
    }

    constexpr SIMDString& append(const_pointer s, size_type t) {
        ensureAllocation(m_length + t + 1);
        memcpy(data() + m_length, s, t);
        data()[m_length += t] = '\0';
        return *this;
    }

    constexpr SIMDString& append(const_pointer s) {
        return (*this) += s;
    }

    ITERATOR_TRAITS
    constexpr SIMDString& append(InputIter first, InputIter last) {
        size_type t = last - first;
        ensureAllocation(m_length + t + 1);
        memcpy(data() + m_length, first, last);
        data()[m_length += t] = '\0';
        return *this;
    }

    constexpr SIMDString& append(std::initializer_list<value_type> ilist) {
        return this->append(ilist.begin(), ilist.size());
    }

    constexpr SIMDString& append(const std::string_view& sv) {
        return this->append(sv.begin(), sv.size());
    }

    constexpr SIMDString& append(const std::string_view& sv, size_type pos, size_type count) {
        return this->append(sv.data());
    }

    constexpr void swap(SIMDString& str) {
        std::swap<size_type>(m_allocated, str.m_allocated);
        std::swap<Allocator>(m_allocator, str.m_allocator);
        std::swap<size_type>(m_length, str.m_length);
        std::swap<SIMDString_Union>(m_union, str.m_union); 
    }

    constexpr bool starts_with(value_type c) const {
        return m_length > 0 && *m_data == c;
    }

    constexpr bool starts_with(const value_type* s) const {
        size_type n = ::strlen(s);
        return m_length >= n && memcmp(s, m_data, n) == 0;
    }

    constexpr bool starts_with(std::string_view sv) const {
        return m_length >= sv.size() && memcmp(sv.data(), m_data, sv.size()) == 0;
    }

    constexpr bool ends_with(value_type c) const {
        return m_length > 0 && *(m_data + m_length - 1) == c;
    }

    constexpr bool ends_with(const_pointer s) const {
        size_type n = ::strlen(s);
        return m_length >= n && memcmp(s, m_data + m_length - n, n) == 0;
    }

    constexpr bool ends_with(std::string_view sv) const {
        return m_length >= sv.size() && memcmp(sv.data(), m_data + m_length - sv.size(), sv.size()) == 0;
    }

    constexpr SIMDString substr(size_type pos, size_type count = npos) const {
        assert(pos < m_length); // "Index out of bounds");
        const size_type slen = std::min(m_length - pos, count);
        
        if (slen == 0) return SIMDString();
        else return SIMDString(data() + pos, slen);
    }

    constexpr bool contains(std::string_view sv) const {
        return find(sv.begin(), 0) != 0;
    }

    constexpr bool contains(value_type c) const {
        return find(c, 0) != 0;
    }

    constexpr bool contains(const_pointer s) const {
        return find(s, 0, ::strlen(s)) != 0;
    }

    constexpr size_type find(const SIMDString& str, size_type pos = 0) const {
        return find(str.data(), pos, str.m_length);
    }

    constexpr size_type find(const_pointer s, size_type pos = 0) const {
        return find(s, pos, ::strlen(s));
    }

    constexpr size_type find(const_pointer s, size_type pos, size_type count) const
    {
        if (pos + count > m_length) return npos; 

        if (count == 0) return pos;

        const_pointer pFound = static_cast<const_pointer>(memchr(data() + pos, *s, m_length - pos));
        size_type i = static_cast<size_type>(pFound - data());

        while (pFound && (i + count) <= m_length) {
            if (memcmp(pFound, s, count) == 0) {
                return i;
            }
            pFound = static_cast<const_pointer>(memchr(pFound + 1, *s, m_length - i - 1));
            i = static_cast<size_type>(pFound - data());
        }
        return npos;
    }

    constexpr size_type find(value_type c, size_type pos = 0) const {
        if (pos >= m_length) return npos;

        const_pointer pFound = (const_pointer)memchr(data() + pos, c, m_length - pos);
        if (pFound) return static_cast<size_type>(pFound - data());
        else return npos;
    }

    constexpr size_type find(const std::string_view& sv, size_type pos = 0) const {
        return find(sv.begin(), pos, sv.size());
    }

    constexpr size_type rfind(const SIMDString& str, size_type pos = npos) const {
        return rfind(str.data(), pos, str.m_length);
    }

    constexpr size_type rfind(const_pointer s, size_type pos = npos) const {
        return rfind(s, pos, ::strlen(s));
    }

    constexpr size_type rfind(const_pointer s, size_type pos, size_type count) const {
        if (!m_length || count > m_length) return npos; 

        size_type n_1 = count - 1;
        size_type i = std::min(m_length - count, pos);
        const_pointer leftBound = data() + n_1;
        value_type endVal = *(s + n_1);

        if (count == 0) {
            return i;
        }

        do {
            if (*(leftBound + i) == endVal && !memcmp(data() + i, s, count)) {
                return i;
            }
        } while (i--);

        return npos;
    }

    constexpr size_type rfind(value_type c, size_type pos = npos) const {
        if (!m_length) return npos; 

        size_type start = pos >= m_length ? m_length - 1 : pos;
        do {
            if (data()[start] == c) { return start; }
        } while (start--);
        return npos;
    }

    constexpr size_type rfind(const std::string_view& sv, size_type pos = npos) const {
        return rfind(sv.begin(), pos, sv.size());
    }

    constexpr size_type find_first_of(const_pointer s, size_type pos, size_type count) const {
        if (pos >= m_length) return npos;

        size_type i = pos;

        do {
            // search for current letter in the string of letters
            if (memchr(s, *(data() + i), count)) {
                return i;
            }
        } while (++i < m_length);

        return npos;
    }

    constexpr size_type find_first_of(const SIMDString& str, size_type pos = 0) const {
        return find_first_of(str.data(), pos, str.m_length);
    }

    constexpr size_type find_first_of(const_pointer s, size_type pos = 0) const {
        return find_first_of(s, pos, ::strlen(s));
    }

    constexpr size_type find_first_of(value_type c, size_type pos = 0) const {
        return find(c, pos);
    }

    constexpr size_type find_first_of(const std::string_view& sv, size_type pos = 0) const {
        return find_first_of(sv.begin(), pos, sv.size());
    }

    constexpr size_type find_first_not_of(const_pointer s, size_type pos, size_type count) const {
        if (pos >= m_length)  return npos; 

        size_type i = pos;

        do {
            // search for current letter in the string of letters
            if (!memchr(s, *(data() + i), count)) {
                return i;
            }
        } while (++i < m_length);

        return npos;
    }

    constexpr size_type find_first_not_of(const SIMDString& str, size_type pos = 0) const {
        return find_first_not_of(str.data(), pos, str.m_length);
    }

    constexpr size_type find_first_not_of(const_pointer s, size_type pos = 0) const {
        return find_first_not_of(s, pos, ::strlen(s));
    }

    constexpr size_type find_first_not_of(value_type c, size_type pos = 0) const {
        if (pos >= m_length)  return npos; 

        size_type i = pos;

        do {
            if (c != *(data() + i)) {
                return i;
            }
        } while (++i < m_length); // do not want to run when i=m_length

        return npos;
    }

    constexpr size_type find_first_not_of(const std::string_view& sv, size_type pos = 0) const {
        return find_first_not_of(sv.begin(), pos, sv.size());
    }

    constexpr size_type find_last_of(const_pointer s, size_type pos, size_type count) const {
        if (!m_length || count > m_length) return npos; 
        // search [data(), data() + pos]
        size_type i = std::min(m_length - 1, pos);

        do {
            if (memchr(s, *(data() + i), count)) {
                return i;
            }
        } while (i--);

        return npos;
    }

    constexpr size_type find_last_of(const SIMDString& str, size_type pos = npos) const {
        return find_last_of(str.data(), pos, str.m_length);
    }

    constexpr size_type find_last_of(const_pointer s, size_type pos = npos) const {
        return find_last_of(s, pos, ::strlen(s));
    }

    constexpr size_type find_last_of(value_type c, size_type pos = npos) const {
        return rfind(c, pos); 
    }

    constexpr size_type find_last_of(const std::string_view& sv, size_type pos = 0) const {
        return find_last_of(sv.begin(), pos, sv.size());
    }

    constexpr size_type find_last_not_of(const_pointer s, size_type pos, size_type count) const {
        if (!m_length || count > m_length) return npos; 
        // search [data(), data() + pos]
        size_type i = std::min(m_length - 1, pos);

        do {
            if (!memchr(s, *(data() + i), count)) {
                return i;
            }
        } while (i--);

        return npos;
    }

    constexpr size_type find_last_not_of(const SIMDString& str, size_type pos = npos) const {
        return find_last_not_of(str.data(), pos, str.m_length);
    }

    constexpr size_type find_last_not_of(const_pointer s, size_type pos = npos) const {
        return find_last_not_of(s, pos, ::strlen(s));
    }

    constexpr size_type find_last_not_of(value_type c, size_type pos = npos) const {
        if (!m_length) return npos; 
        size_type i = std::min(m_length - 1, pos);

        do {
            if (c != *(data() + i)) {
                return i;
            }
        } while (i--);

        return npos;
    }

    constexpr size_type find_last_not_of(const std::string_view& sv, size_type pos = 0) const {
        return find_last_not_of(sv.begin(), pos, sv.size());
    }

private:

    // Does not stop for internal null terminators.  Does not include the null
    // terminators.
    // See http://www.cplusplus.com/reference/string/string/compare/
    constexpr inline int m_compare(const_pointer a, size_type alen, const_pointer b, size_type blen) const noexcept {
        const size_type count = std::min(alen, blen);
        int res = memcmp(a, b, count);
        return res ? res : (int) (alen - blen);
    }

public:

    constexpr int compare(const SIMDString& str) const {
        if (data() == str.data() && m_length == str.m_length) {
            return 0;
        }
        else {
            return m_compare(data(), m_length, str.data(), str.m_length);
        }
    }

    constexpr int compare(size_type pos, size_type count, const SIMDString& str) const {
        return m_compare(data() + pos, std::min(m_length - pos, count), str.data(), str.m_length);
    }

    constexpr int compare(size_type pos, size_type count1, const SIMDString& str, size_type pos2, size_type count2) const {
        return m_compare(data() + pos, std::min(m_length - pos, count1), str.data() + pos2, std::min(str.m_length - pos2, count2));
    }

    constexpr int compare(const_pointer s) const {
        return m_compare(data(), m_length, s, ::strlen(s));
    }

    constexpr int compare(size_type pos, size_type count, const_pointer s) const {
        return m_compare(data() + pos, std::min(m_length - pos, count), s, ::strlen(s));
    }

    constexpr int compare(size_type pos, size_type count1, const_pointer s, size_type count2) const {
        return m_compare(data() + pos, std::min(m_length - pos, count1), s, count2);
    }

    constexpr int compare(const std::string_view& sv) const noexcept {
        return m_compare(data(), m_length, sv.data(), sv.size());
    }

    constexpr int compare(size_type pos, size_type count, const std::string_view& sv) const {
        return m_compare(data() + pos, count, sv.data(), sv.size());
    }

    constexpr int compare(size_type pos, size_type count1, const std::string_view& sv, size_type pos2, size_type count2) const {
        return m_compare(data() + pos, count1, sv.data() + pos2, count2);
    }

    friend constexpr inline bool operator==(const std::string_view& sv, const SIMDString& str) {
        return ((sv.length() == str.m_length) && (sv.data() == str.data())) || !str.compare(sv);
    }

    friend constexpr inline bool operator==(const_pointer s, const SIMDString& str) {
        return str == s;
    }

    constexpr inline bool operator==(const SIMDString& str) const {
        return ((m_length == str.m_length) && (data() == str.data())) || !m_compare(data(), m_length, str.data(), str.m_length);
    }

    constexpr inline bool operator==(const_pointer s) const {
        return ((m_length == ::strlen(s)) && (data() == s)) || !m_compare(data(), m_length, s, ::strlen(s));
    }

    constexpr inline bool equals(const SIMDString& str) const {
        return ((m_length == str.m_length) && (data() == str.data())) || !m_compare(data(), m_length, str.data(), str.m_length);
    }

    constexpr inline bool operator!=(const SIMDString& s) const {
        return !(*this == s);
    }

    constexpr inline bool operator!=(const_pointer s) const {
        return !(*this == s);
    }

    friend constexpr inline bool operator!=(const_pointer s, const SIMDString& str) {
        return str != s;
    }


    constexpr bool operator>(const SIMDString& s) const {
        return compare(s) > 0;
    }

    constexpr bool operator<(const SIMDString& s) const {
        return compare(s) < 0;
    }

    constexpr bool operator>=(const SIMDString& s) const {
        return compare(s) >= 0;
    }

    constexpr bool operator<=(const SIMDString& s) const {
        return compare(s) <= 0;
    }

    friend constexpr inline bool operator<(const_pointer s, const SIMDString& str) {
        return !(str.compare(s) <= 0);
    }

    friend constexpr inline bool operator<=(const_pointer s, const SIMDString& str) {
        return str.compare(s) > 0;
    }

    friend constexpr inline bool operator>(const_pointer s, const SIMDString& str) {
        return !(str.compare(s) >= 0);
    }

    friend constexpr inline bool operator>=(const_pointer s, const SIMDString& str) {
        return str.compare(s) < 0;
    }


}
#ifdef __APPLE__
__attribute__((__aligned__(SSO_ALIGNMENT)))
#endif
;

#undef m_allocated

TEMPLATE
std::ostream& operator<<(std::ostream& os, const SIMDString<INTERNAL_SIZE, Allocator>& str) {
    std::ostream::sentry sen(os);
    if (sen) {
        try {
            const std::streamsize w = os.width();

            if (w > (std::streamsize) str.size()) {
                const bool left = ((os.flags() & std::ostream::adjustfield) == std::ostream::left);

                if (!left) {    
                    const typename SIMDString<INTERNAL_SIZE, Allocator>::value_type c = os.fill();
                    for (std::streamsize fillN = w - str.size(); fillN > 0; --fillN)
                    {
                        if (os.rdbuf()->sputc(c) == EOF) {
                            os.setstate(std::ostream::badbit);
                            break;
                        }
                    }
                }

                if (os.good() && (os.rdbuf()->sputn(str.data(), str.size()) != str.size())){
                    os.setstate(std::ostream::badbit);
                }
                
                if (left && os.good()){
                    const typename SIMDString<INTERNAL_SIZE, Allocator>::value_type c = os.fill();
                    for (std::streamsize fillN = w - str.size(); fillN > 0; --fillN)
                    {
                        if (os.rdbuf()->sputc(c) == EOF) {
                            os.setstate(std::ostream::badbit);
                            break;
                        }
                    }
                }
		    }
	        else if (os.rdbuf()->sputn(str.data(), str.size()) != str.size()){
                os.setstate(std::ostream::badbit);
            }
	        os.width(0);
	    }
	    catch(...)
	    { 
            os.setstate(std::ostream::badbit); 
        }
	}
    return os;
}

TEMPLATE
std::istream& operator>>(std::istream& is, SIMDString<INTERNAL_SIZE, Allocator>& str) {
    typename SIMDString<INTERNAL_SIZE, Allocator>::size_type numExtracted = 0;
    std::istream::ios_base::iostate err = std::istream::ios_base::goodbit;
    std::istream::sentry sen(is);

    if (sen) {
        try
        {
            str.erase();
            const typename SIMDString<INTERNAL_SIZE, Allocator>::size_type n =
                is.width() > 0 ? static_cast<typename SIMDString<INTERNAL_SIZE, Allocator>::size_type>(is.width())
                    : str.max_size();
            typename SIMDString<INTERNAL_SIZE, Allocator>::value_type c = is.rdbuf()->sgetc();

            while (numExtracted < n && c != EOF && !std::isspace(c, is.getloc())) {
                str += c;
                ++numExtracted;
                c = is.rdbuf()->snextc();
            }

            if (numExtracted < n && c == EOF) {
                err |= std::istream::ios_base::eofbit;
            }
            is.width(0);
        }
        catch (...) {
            is.setstate(std::istream::ios_base::badbit);
            throw;
        }
    }

    if (!numExtracted) {
        err |= std::istream::ios_base::failbit;
    }
    if (err) {
        is.setstate(err);
    }

    return is;
}

TEMPLATE
std::istream& getline(
    std::istream& is, SIMDString<INTERNAL_SIZE, Allocator>& str, typename SIMDString<INTERNAL_SIZE, Allocator>::value_type delim = '\n') {
    typename SIMDString<INTERNAL_SIZE, Allocator>::size_type numExtracted = 0;
    std::istream::ios_base::iostate  err = std::istream::ios_base::goodbit;
    std::istream::sentry sen(is, true);

    if (sen) {
        try
        {
            str.erase();
            const typename SIMDString<INTERNAL_SIZE, Allocator>::size_type n = str.max_size();
            typename SIMDString<INTERNAL_SIZE, Allocator>::value_type c = is.rdbuf()->sgetc();

            while (numExtracted < n && c != EOF && c != delim) {
                str += c;
                ++numExtracted;
                c = is.rdbuf()->snextc();
            }

            if (c == EOF) {
                err |= std::istream::ios_base::eofbit;
            } else if (c == delim) {
                ++numExtracted;
                is.rdbuf()->sbumpc();
            } else {
                err |= std::istream::ios_base::eofbit;
            }
        }
        catch (...) {
            is.setstate(std::istream::ios_base::badbit);
            throw;
        }
    }

    if (!numExtracted) {
        err |= std::istream::ios_base::failbit;
    }
    if (err) {
        is.setstate(err);
    }

    return is;
}


TEMPLATE 
inline int stoi(
    const SIMDString<INTERNAL_SIZE, Allocator> &str, typename SIMDString<INTERNAL_SIZE, Allocator>::size_type* pos = nullptr, int base = 10) {
    typename SIMDString<INTERNAL_SIZE, Allocator>::pointer end;
    int answer = ::strtol(str.data(), &end, base);
    if ( end == str.data() ) {
        throw std::invalid_argument("invalid stof argument");
    }

    if (errno == ERANGE) {
        throw std::out_of_range("stof argument out of range");
    }

    if (pos) {
        *pos = end - str.data();
    }

    return answer;
}

TEMPLATE 
inline long stol(
    const SIMDString<INTERNAL_SIZE, Allocator> &str, typename SIMDString<INTERNAL_SIZE, Allocator>::size_type* pos = nullptr, int base = 10) {
    typename SIMDString<INTERNAL_SIZE, Allocator>::pointer end;
    long answer = ::strtol(str.data(), &end, base);
    if ( end == str.data() ) {
        throw std::invalid_argument("invalid stof argument");
    }

    if (errno == ERANGE) {
        throw std::out_of_range("stof argument out of range");
    }

    if (pos) {
        *pos = end - str.data();
    }

    return answer;
}

TEMPLATE 
inline long long stoll(
    const SIMDString<INTERNAL_SIZE, Allocator> &str, typename SIMDString<INTERNAL_SIZE, Allocator>::size_type* pos = nullptr, int base = 10) {
    typename SIMDString<INTERNAL_SIZE, Allocator>::pointer end;
    long long answer = ::strtoll(str.data(), &end, base);
    if ( end == str.data() ) {
        throw std::invalid_argument("invalid stof argument");
    }

    if (errno == ERANGE) {
        throw std::out_of_range("stof argument out of range");
    }

    if (pos) {
        *pos = end - str.data();
    }

    return answer;
}

TEMPLATE 
inline unsigned long stoul(
    const SIMDString<INTERNAL_SIZE, Allocator> &str, typename SIMDString<INTERNAL_SIZE, Allocator>::size_type* pos = nullptr, int base = 10) {
    typename SIMDString<INTERNAL_SIZE, Allocator>::pointer end;
    unsigned long answer = ::strtoul(str.data(), &end, base);
    if ( end == str.data() ) {
        throw std::invalid_argument("invalid stof argument");
    }

    if (errno == ERANGE) {
        throw std::out_of_range("stof argument out of range");
    }

    if (pos) {
        *pos = end - str.data();
    }

    return answer;
}

TEMPLATE 
inline unsigned long long stoull(
    const SIMDString<INTERNAL_SIZE, Allocator> &str, typename SIMDString<INTERNAL_SIZE, Allocator>::size_type* pos = nullptr, int base = 10) {
    typename SIMDString<INTERNAL_SIZE, Allocator>::pointer end;
    unsigned long long answer = ::strtoull(str.data(), &end, base);
    if ( end == str.data() ) {
        throw std::invalid_argument("invalid stof argument");
    }

    if (errno == ERANGE) {
        throw std::out_of_range("stof argument out of range");
    }

    if (pos) {
        *pos = end - str.data();
    }

    return answer;
}

TEMPLATE 
inline float stof(
    const SIMDString<INTERNAL_SIZE, Allocator> &str, typename SIMDString<INTERNAL_SIZE, Allocator>::size_type* pos = nullptr) {
    typename SIMDString<INTERNAL_SIZE, Allocator>::pointer end;
    float answer = ::strtof(str.data(), &end);
    
    if ( end == str.data() ) {
        throw std::invalid_argument("invalid stof argument");
    }

    if (errno == ERANGE) {
        throw std::out_of_range("stof argument out of range");
    }

    if (pos) {
        *pos = end - str.data();
    }

    return answer;
}

TEMPLATE 
inline double stod(
    const SIMDString<INTERNAL_SIZE, Allocator> &str, typename SIMDString<INTERNAL_SIZE, Allocator>::size_type* pos = nullptr) {
    typename SIMDString<INTERNAL_SIZE, Allocator>::pointer end;
    double answer = ::strtod(str.data(), &end);
    if ( end == str.data() ) {
        throw std::invalid_argument("invalid stof argument");
    }

    if (errno == ERANGE) {
        throw std::out_of_range("stof argument out of range");
    }

    if (pos) {
        *pos = end - str.data();
    }

    return answer;
}

TEMPLATE 
inline long double stold(
    const SIMDString<INTERNAL_SIZE, Allocator> &str, typename SIMDString<INTERNAL_SIZE, Allocator>::size_type* pos = nullptr) {
    typename SIMDString<INTERNAL_SIZE, Allocator>::pointer end;
    long double answer = ::strtold(str.data(), &end);
    if ( end == str.data() ) {
        throw std::invalid_argument("invalid stof argument");
    }

    if (errno == ERANGE) {
        throw std::out_of_range("stof argument out of range");
    }

    if (pos) {
        *pos = end - str.data();
    }

    return answer;
}

template<typename UIntType>
char * uint_to_buffer(char* bufEnd, UIntType value) {

    while (value >= 10)
	{
	  *(--bufEnd) = static_cast<char>('0' + (value % 10));
	  value /= 10;
	}

	*(--bufEnd) = static_cast<char>('0' + value);

    return bufEnd; 
}

template<size_t INTERNAL_SIZE = 64, class Allocator = ::std::allocator<char>, typename IntType>
SIMDString<INTERNAL_SIZE, Allocator>  int_to_string(IntType value) {
    using UIntType = std::make_unsigned_t<IntType>;

    const int n = std::numeric_limits<IntType>::digits10 + 3;
    char str[n + 1] = {'\0'};
    const bool negative = value < 0;
    const UIntType uValue = negative ? static_cast<UIntType>(~value) + 1u : static_cast<UIntType>(value);
    
    char* start  = uint_to_buffer(str + n,uValue);

    if (negative) {
        *(--start) = '-';
    }

    return SIMDString<INTERNAL_SIZE, Allocator>(start);
}

template<size_t INTERNAL_SIZE = 64, class Allocator = ::std::allocator<char>, typename IntType>
SIMDString<INTERNAL_SIZE, Allocator>  uint_to_string(IntType value) {
    const int n = std::numeric_limits<IntType>::digits10 + 3;
    char str[n + 1] = {'\0'};
    return SIMDString<INTERNAL_SIZE, Allocator>(uint_to_buffer(str + n, value));
}

TEMPLATE 
SIMDString<INTERNAL_SIZE, Allocator> to_string(int value) {
    return int_to_string(value);
}

TEMPLATE 
SIMDString<INTERNAL_SIZE, Allocator> to_string(long value) {
    return int_to_string(value);
}

TEMPLATE 
SIMDString<INTERNAL_SIZE, Allocator> to_string(long long value) {
    return int_to_string(value);
}

TEMPLATE 
SIMDString<INTERNAL_SIZE, Allocator> to_string(unsigned int value) {
    return uint_to_string(value);
}

TEMPLATE 
SIMDString<INTERNAL_SIZE, Allocator> to_string(unsigned long value) {
    return uint_to_string(value);
}

TEMPLATE 
SIMDString<INTERNAL_SIZE, Allocator> to_string(unsigned long long value) {
    return uint_to_string(value);
}

TEMPLATE 
SIMDString<INTERNAL_SIZE, Allocator> to_string(float value) {
    const int n = std::numeric_limits<long double>::max_exponent10 + 20;
    typename SIMDString<INTERNAL_SIZE, Allocator>::value_type
        str[std::numeric_limits<double>::max_exponent + std::numeric_limits<double>::max_digits10 + 6];
    snprintf(str, n, "%f", value);
    return SIMDString<INTERNAL_SIZE, Allocator>(str);
}

TEMPLATE 
SIMDString<INTERNAL_SIZE, Allocator> to_string(double value) {
    const int n = std::numeric_limits<long double>::max_exponent10 + 20;
    typename SIMDString<INTERNAL_SIZE, Allocator>::value_type
        str[std::numeric_limits<double>::max_exponent + std::numeric_limits<double>::max_digits10 + 6];
    snprintf(str, n, "%f", value);
    return SIMDString<INTERNAL_SIZE, Allocator>(str);
}

TEMPLATE 
SIMDString<INTERNAL_SIZE, Allocator> to_string(long double value) {
    const int n = std::numeric_limits<long double>::max_exponent10 + 20;
    typename SIMDString<INTERNAL_SIZE, Allocator>::value_type
        str[std::numeric_limits<double>::max_exponent + std::numeric_limits<double>::max_digits10 + 6];
    snprintf(str, n, "%Lf", value);
    return SIMDString<INTERNAL_SIZE, Allocator>(str);
}

    
template <size_t _Size, class _Alloc1>
struct std::hash<SIMDString<_Size, _Alloc1>>
{ 
    size_t operator()(const SIMDString<_Size, _Alloc1>& str) const noexcept
    { 
        // a recommended way of hashing bytes that is compiler neutral 
        // and does not require implementing our own hash function
        // https://learn.microsoft.com/en-us/cpp/porting/fix-your-dependencies-on-library-internals
        return std::hash<std::string_view>{}(std::string_view(str.data()));
    }
};

TEMPLATE 
typename SIMDString<INTERNAL_SIZE, Allocator>::iterator begin(SIMDString<INTERNAL_SIZE, Allocator>& str) {
    return str.begin();
}

TEMPLATE
typename SIMDString<INTERNAL_SIZE, Allocator>::iterator end(SIMDString<INTERNAL_SIZE, Allocator>& str) {
    return str.end();
}



#undef TEMPLATE<|MERGE_RESOLUTION|>--- conflicted
+++ resolved
@@ -1033,12 +1033,7 @@
         } else {
             replace(pos - data(), 0, 1, c);
         }
-<<<<<<< HEAD
-        replace(pos - m_data, 0, 1, c);
-        return pos;
-=======
         return iterator(data() + (pos - begin()));
->>>>>>> d0128347
     }
 
     constexpr iterator insert(const_iterator pos, size_type count, value_type c) {
